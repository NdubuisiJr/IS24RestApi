﻿using RestSharp;
using System;
using System.Collections.Generic;
using System.IO;
using System.Linq;
using System.Net;
using System.Security.Cryptography.X509Certificates;
using System.Text;
using System.Threading.Tasks;
using Xunit;

namespace IS24RestApi.Tests
{
    public class HttpStubResponse
    {
        public HttpStubResponse()
        {
            StatusCode = HttpStatusCode.OK;
        }

        public HttpStatusCode StatusCode { get; set; }
        public object ResponseObject { get; set; }
    }

    public class HttpStub: IHttp
    {
        public List<Func<string, HttpStubResponse>> GetResponses { get; set; }
        public int CurrentCallNumber { get; set; }

        public HttpStub()
        {
            Reset();
            GetResponses = new List<Func<string, HttpStubResponse>>();
            CurrentCallNumber = 0;
        }

        public void Reset()
        {
            Headers = new List<HttpHeader>();
            Files = new List<HttpFile>();
            Parameters = new List<HttpParameter>();
            Cookies = new List<HttpCookie>();
        }

        public HttpStub RespondWith(Func<string, HttpStubResponse> getResponse)
        {
            GetResponses.Add(getResponse);
            return this;
        }

        public HttpStub ThenWith(Func<string, HttpStubResponse> getResponse)
        {
            return RespondWith(getResponse);
        }

        public HttpStub RespondWith(Func<string, object> getObject)
        {
            GetResponses.Add(m =>
            {
                return new HttpStubResponse { StatusCode = HttpStatusCode.OK, ResponseObject = getObject(m) };
            });

            return this;
        }

        public HttpStub ThenWith(Func<string, object> getObject)
        {
            return RespondWith(getObject);
        }

        private HttpResponse GetStyleMethodInternal(string p)
        {
            return PerformGetResponse(p);
        }

        private HttpResponse PostPutInternal(string p)
        {
            return GetStyleMethodInternal(p);
        }

        private HttpWebRequest GetStyleMethodInternalAsync(string p, Action<HttpResponse> action)
        {
            var response = GetStyleMethodInternal(p);
            action(response);

            return HttpWebRequest.CreateHttp(Url);
        }

        private HttpWebRequest PutPostInternalAsync(string p, Action<HttpResponse> action)
        {
            return GetStyleMethodInternalAsync(p, action);
        }

        private HttpResponse PerformGetResponse(string method)
        {
            var response = new HttpResponse();
            response.ResponseStatus = ResponseStatus.None;

            try
            {
                Assert.InRange(CurrentCallNumber, 0, GetResponses.Count - 1);
                var r = GetResponses[CurrentCallNumber](method);
                CurrentCallNumber++;

                var bytes = Encoding.UTF8.GetBytes(new BaseXmlSerializer().Serialize(r.ResponseObject));
                response.ResponseStatus = ResponseStatus.Completed;
                response.StatusCode = r.StatusCode;
                response.ContentType = "text/xml";
                response.ContentLength = bytes.Length;
                response.RawBytes = bytes;
            }
            catch (Exception ex)
            {
                response.ErrorMessage = ex.Message;
                response.ErrorException = ex;
                response.ResponseStatus = ResponseStatus.Error;
            }

            Reset();

            return response;
        }

        /// <summary>
        /// True if this HTTP request has any HTTP parameters
        /// </summary>
        protected bool HasParameters
        {
            get
            {
                return Parameters.Any();
            }
        }

        /// <summary>
        /// True if this HTTP request has any HTTP cookies
        /// </summary>
        protected bool HasCookies
        {
            get
            {
                return Cookies.Any();
            }
        }

        /// <summary>
        /// True if a request body has been specified
        /// </summary>
        protected bool HasBody
        {
            get
            {
                return RequestBodyBytes != null || !string.IsNullOrEmpty(RequestBody);
            }
        }

        /// <summary>
        /// True if files have been set to be uploaded
        /// </summary>
        protected bool HasFiles
        {
            get
            {
                return Files.Any();
            }
        }

        /// <summary>
        /// Always send a multipart/form-data request - even when no Files are present.
        /// </summary>
        public bool AlwaysMultipartFormData { get; set; }

        /// <summary>
        /// UserAgent to be sent with request
        /// </summary>
        public string UserAgent { get; set; }
        /// <summary>
        /// Timeout in milliseconds to be used for the request
        /// </summary>
        public int Timeout { get; set; }
        /// <summary>
        /// The number of milliseconds before the writing or reading times out.
        /// </summary>
        public int ReadWriteTimeout { get; set; }
        /// <summary>
        /// System.Net.ICredentials to be sent with request
        /// </summary>
        public ICredentials Credentials { get; set; }
        /// <summary>
        /// The System.Net.CookieContainer to be used for the request
        /// </summary>
        public CookieContainer CookieContainer { get; set; }
        /// <summary>
        /// The method to use to write the response instead of reading into RawBytes
        /// </summary>
        public Action<Stream> ResponseWriter { get; set; }
        /// <summary>
        /// Collection of files to be sent with request
        /// </summary>
        public IList<HttpFile> Files { get; private set; }
        /// <summary>
        /// Whether or not HTTP 3xx response redirects should be automatically followed
        /// </summary>
        public bool FollowRedirects { get; set; }
        /// <summary>
        /// X509CertificateCollection to be sent with request
        /// </summary>
        public X509CertificateCollection ClientCertificates { get; set; }
        /// <summary>
        /// Maximum number of automatic redirects to follow if FollowRedirects is true
        /// </summary>
        public int? MaxRedirects { get; set; }
        /// <summary>
        /// Determine whether or not the "default credentials" (e.g. the user account under which the current process is running)
        /// will be sent along to the server.
        /// </summary>
        public bool UseDefaultCredentials { get; set; }

        /// <summary>
        /// HTTP headers to be sent with request
        /// </summary>
        public IList<HttpHeader> Headers { get; private set; }
        /// <summary>
        /// HTTP parameters (QueryString or Form values) to be sent with request
        /// </summary>
        public IList<HttpParameter> Parameters { get; private set; }
        /// <summary>
        /// HTTP cookies to be sent with request
        /// </summary>
        public IList<HttpCookie> Cookies { get; private set; }
        /// <summary>
        /// Request body to be sent with request
        /// </summary>
        public string RequestBody { get; set; }
        /// <summary>
        /// Content type of the request body.
        /// </summary>
        public string RequestContentType { get; set; }
        /// <summary>
        /// An alternative to RequestBody, for when the caller already has the byte array.
        /// </summary>
        public byte[] RequestBodyBytes { get; set; }
        /// <summary>
        /// URL to call for this request
        /// </summary>
        public Uri Url { get; set; }

        /// <summary>
        /// Proxy info to be sent with request
        /// </summary>
        public IWebProxy Proxy { get; set; }

        public HttpWebRequest DeleteAsync(Action<HttpResponse> action)
        {
            return GetStyleMethodInternalAsync("DELETE", action);
        }

        public HttpWebRequest GetAsync(Action<HttpResponse> action)
        {
            return GetStyleMethodInternalAsync("GET", action);
        }

        public HttpWebRequest HeadAsync(Action<HttpResponse> action)
        {
            return GetStyleMethodInternalAsync("HEAD", action);
        }

        public HttpWebRequest OptionsAsync(Action<HttpResponse> action)
        {
            return GetStyleMethodInternalAsync("OPTIONS", action);
        }

        public HttpWebRequest PostAsync(Action<HttpResponse> action)
        {
            return PutPostInternalAsync("POST", action);
        }

        public HttpWebRequest PutAsync(Action<HttpResponse> action)
        {
            return PutPostInternalAsync("PUT", action);
        }

        public HttpWebRequest PatchAsync(Action<HttpResponse> action)
        {
            return PutPostInternalAsync("PATCH", action);
        }

        public HttpWebRequest MergeAsync(Action<HttpResponse> action)
        {
            return PutPostInternalAsync("MERGE", action);
        }
<<<<<<< HEAD

=======
        
>>>>>>> 89e9383a
        /// <summary>
        /// Execute an async POST-style request with the specified HTTP Method.  
        /// </summary>
        /// <param name="httpMethod">The HTTP method to execute.</param>
        /// <returns></returns>
        public HttpWebRequest AsPostAsync(Action<HttpResponse> action, string httpMethod)
        {
            return PutPostInternalAsync(httpMethod.ToUpperInvariant(), action);
        }

        /// <summary>
        /// Execute an async GET-style request with the specified HTTP Method.  
        /// </summary>
        /// <param name="httpMethod">The HTTP method to execute.</param>
        /// <returns></returns>
        public HttpWebRequest AsGetAsync(Action<HttpResponse> action, string httpMethod)
        {
            return GetStyleMethodInternalAsync(httpMethod.ToUpperInvariant(), action);
        }
        
        /// <summary>
        /// Execute a POST request
        /// </summary>
        public HttpResponse Post()
        {
            return PostPutInternal("POST");
        }

        /// <summary>
        /// Execute a PUT request
        /// </summary>
        public HttpResponse Put()
        {
            return PostPutInternal("PUT");
        }

        /// <summary>
        /// Execute a GET request
        /// </summary>
        public HttpResponse Get()
        {
            return GetStyleMethodInternal("GET");
        }

        /// <summary>
        /// Execute a HEAD request
        /// </summary>
        public HttpResponse Head()
        {
            return GetStyleMethodInternal("HEAD");
        }

        /// <summary>
        /// Execute an OPTIONS request
        /// </summary>
        public HttpResponse Options()
        {
            return GetStyleMethodInternal("OPTIONS");
        }

        /// <summary>
        /// Execute a DELETE request
        /// </summary>
        public HttpResponse Delete()
        {
            return GetStyleMethodInternal("DELETE");
        }

        /// <summary>
        /// Execute a PATCH request
        /// </summary>
        public HttpResponse Patch()
        {
            return PostPutInternal("PATCH");
        }

        /// <summary>
        /// Execute a MERGE request
        /// </summary>
        public HttpResponse Merge()
        {
            return PostPutInternal("MERGE");
        }

        /// <summary>
        /// Execute a GET-style request with the specified HTTP Method.  
        /// </summary>
        /// <param name="httpMethod">The HTTP method to execute.</param>
        /// <returns></returns>
        public HttpResponse AsGet(string httpMethod)
        {
            return GetStyleMethodInternal(httpMethod.ToUpperInvariant());
        }

        /// <summary>
        /// Execute a POST-style request with the specified HTTP Method.  
        /// </summary>
        /// <param name="httpMethod">The HTTP method to execute.</param>
        /// <returns></returns>
        public HttpResponse AsPost(string httpMethod)
        {
            return PostPutInternal(httpMethod.ToUpperInvariant());
        }

        public bool PreAuthenticate { get; set; }
    }
}<|MERGE_RESOLUTION|>--- conflicted
+++ resolved
@@ -289,11 +289,7 @@
         {
             return PutPostInternalAsync("MERGE", action);
         }
-<<<<<<< HEAD
-
-=======
         
->>>>>>> 89e9383a
         /// <summary>
         /// Execute an async POST-style request with the specified HTTP Method.  
         /// </summary>
