﻿<?xml version="1.0" encoding="utf-8"?>
<Project ToolsVersion="4.0" DefaultTargets="Build" xmlns="http://schemas.microsoft.com/developer/msbuild/2003">
  <Import Project="$(MSBuildExtensionsPath)\$(MSBuildToolsVersion)\Microsoft.Common.props" Condition="Exists('$(MSBuildExtensionsPath)\$(MSBuildToolsVersion)\Microsoft.Common.props')" />
  <PropertyGroup>
    <Configuration Condition=" '$(Configuration)' == '' ">Debug</Configuration>
    <Platform Condition=" '$(Platform)' == '' ">AnyCPU</Platform>
    <ProjectGuid>{C290D9C5-B131-44C0-A263-4CBCAB80C4D6}</ProjectGuid>
    <OutputType>Library</OutputType>
    <AppDesignerFolder>Properties</AppDesignerFolder>
    <RootNamespace>IS24RestApi.Tests</RootNamespace>
    <AssemblyName>IS24RestApi.Tests</AssemblyName>
    <TargetFrameworkVersion>v4.5</TargetFrameworkVersion>
    <FileAlignment>512</FileAlignment>
  </PropertyGroup>
  <PropertyGroup Condition=" '$(Configuration)|$(Platform)' == 'Debug|AnyCPU' ">
    <DebugSymbols>true</DebugSymbols>
    <DebugType>full</DebugType>
    <Optimize>false</Optimize>
    <OutputPath>bin\Debug\</OutputPath>
    <DefineConstants>DEBUG;TRACE</DefineConstants>
    <ErrorReport>prompt</ErrorReport>
    <WarningLevel>4</WarningLevel>
    <RunCodeAnalysis>false</RunCodeAnalysis>
  </PropertyGroup>
  <PropertyGroup Condition=" '$(Configuration)|$(Platform)' == 'Release|AnyCPU' ">
    <DebugType>pdbonly</DebugType>
    <Optimize>true</Optimize>
    <OutputPath>bin\Release\</OutputPath>
    <DefineConstants>TRACE</DefineConstants>
    <ErrorReport>prompt</ErrorReport>
    <WarningLevel>4</WarningLevel>
  </PropertyGroup>
  <ItemGroup>
    <Reference Include="Moq, Version=4.2.1312.1622, Culture=neutral, PublicKeyToken=69f491c39445e920, processorArchitecture=MSIL">
      <SpecificVersion>False</SpecificVersion>
      <HintPath>..\packages\Moq.4.2.1312.1622\lib\net40\Moq.dll</HintPath>
    </Reference>
    <Reference Include="RestSharp, Version=104.4.0.0, Culture=neutral, processorArchitecture=MSIL">
      <SpecificVersion>False</SpecificVersion>
      <HintPath>..\packages\RestSharp.104.4.0\lib\net4\RestSharp.dll</HintPath>
    </Reference>
    <Reference Include="System" />
    <Reference Include="System.Core" />
<<<<<<< HEAD
=======
    <Reference Include="System.Net.Http.Formatting, Version=4.0.0.0, Culture=neutral, PublicKeyToken=31bf3856ad364e35, processorArchitecture=MSIL" />
>>>>>>> 817569db
    <Reference Include="System.Reactive.Core, Version=2.2.0.0, Culture=neutral, PublicKeyToken=31bf3856ad364e35, processorArchitecture=MSIL">
      <SpecificVersion>False</SpecificVersion>
      <HintPath>..\packages\Rx-Core.2.2.2\lib\net45\System.Reactive.Core.dll</HintPath>
    </Reference>
    <Reference Include="System.Reactive.Interfaces, Version=2.2.0.0, Culture=neutral, PublicKeyToken=31bf3856ad364e35, processorArchitecture=MSIL">
      <SpecificVersion>False</SpecificVersion>
      <HintPath>..\packages\Rx-Interfaces.2.2.2\lib\net45\System.Reactive.Interfaces.dll</HintPath>
    </Reference>
    <Reference Include="System.Reactive.Linq, Version=2.2.0.0, Culture=neutral, PublicKeyToken=31bf3856ad364e35, processorArchitecture=MSIL">
      <SpecificVersion>False</SpecificVersion>
      <HintPath>..\packages\Rx-Linq.2.2.2\lib\net45\System.Reactive.Linq.dll</HintPath>
    </Reference>
    <Reference Include="System.Reactive.PlatformServices, Version=2.2.0.0, Culture=neutral, PublicKeyToken=31bf3856ad364e35, processorArchitecture=MSIL">
      <SpecificVersion>False</SpecificVersion>
<<<<<<< HEAD
      <HintPath>..\packages\Rx-PlatformServices.2.2.2\lib\net45\System.Reactive.PlatformServices.dll</HintPath>
=======
      <HintPath>..\packages\Rx-PlatformServices.2.2.3\lib\net45\System.Reactive.PlatformServices.dll</HintPath>
>>>>>>> 817569db
    </Reference>
    <Reference Include="System.Xml.Linq" />
    <Reference Include="System.Data.DataSetExtensions" />
    <Reference Include="Microsoft.CSharp" />
    <Reference Include="System.Data" />
    <Reference Include="System.Xml" />
    <Reference Include="XmlSchemaClassGenerator, Version=0.2.5145.38480, Culture=neutral, processorArchitecture=MSIL">
      <SpecificVersion>False</SpecificVersion>
      <HintPath>..\packages\XmlSchemaClassGenerator-beta.0.2.5145.38480-beta\lib\net45\XmlSchemaClassGenerator.dll</HintPath>
    </Reference>
    <Reference Include="xunit, Version=1.9.2.1705, Culture=neutral, PublicKeyToken=8d05b1bb7a6fdb6c, processorArchitecture=MSIL">
      <SpecificVersion>False</SpecificVersion>
      <HintPath>..\packages\xunit.1.9.2\lib\net20\xunit.dll</HintPath>
    </Reference>
  </ItemGroup>
  <ItemGroup>
    <Compile Include="AssertEx.cs" />
    <Compile Include="AttachmentTests.cs" />
    <Compile Include="ContactTests.cs" />
    <Compile Include="HttpFactory.cs" />
    <Compile Include="HttpStub.cs" />
    <Compile Include="ImportExportClientTest.cs" />
    <Compile Include="PublishChannelTests.cs" />
    <Compile Include="PublishTests.cs" />
    <Compile Include="RealEstateTests.cs" />
    <Compile Include="Properties\AssemblyInfo.cs" />
    <Compile Include="SearchTests.cs" />
    <Compile Include="SerializationTests.cs" />
    <Compile Include="TestBase.cs" />
  </ItemGroup>
  <ItemGroup>
    <None Include="packages.config" />
  </ItemGroup>
  <ItemGroup>
    <ProjectReference Include="..\IS24RestApi\IS24RestApi.csproj">
      <Project>{c7a378e1-d9ee-45b9-b147-0f366b0ce314}</Project>
      <Name>IS24RestApi</Name>
    </ProjectReference>
  </ItemGroup>
  <ItemGroup>
    <Service Include="{82A7F48D-3B50-4B1E-B82E-3ADA8210C358}" />
  </ItemGroup>
  <ItemGroup>
    <Content Include="xml\apartmentBuy_max.xml">
      <CopyToOutputDirectory>PreserveNewest</CopyToOutputDirectory>
    </Content>
    <Content Include="xml\apartmentBuy_min.xml">
      <CopyToOutputDirectory>PreserveNewest</CopyToOutputDirectory>
    </Content>
    <Content Include="xml\apartmentRent_max.xml">
      <CopyToOutputDirectory>PreserveNewest</CopyToOutputDirectory>
    </Content>
    <Content Include="xml\apartmentRent_min.xml">
      <CopyToOutputDirectory>PreserveNewest</CopyToOutputDirectory>
    </Content>
    <Content Include="xml\assistedLiving_max.xml">
      <CopyToOutputDirectory>PreserveNewest</CopyToOutputDirectory>
    </Content>
    <Content Include="xml\assistedLiving_min.xml">
      <CopyToOutputDirectory>PreserveNewest</CopyToOutputDirectory>
    </Content>
    <Content Include="xml\compulsoryAuction_max.xml">
      <CopyToOutputDirectory>PreserveNewest</CopyToOutputDirectory>
    </Content>
    <Content Include="xml\compulsoryAuction_min.xml">
      <CopyToOutputDirectory>PreserveNewest</CopyToOutputDirectory>
    </Content>
    <Content Include="xml\garageBuy_max.xml">
      <CopyToOutputDirectory>PreserveNewest</CopyToOutputDirectory>
    </Content>
    <Content Include="xml\garageBuy_min.xml">
      <CopyToOutputDirectory>PreserveNewest</CopyToOutputDirectory>
    </Content>
    <Content Include="xml\garageRent_max.xml">
      <CopyToOutputDirectory>PreserveNewest</CopyToOutputDirectory>
    </Content>
    <Content Include="xml\garageRent_min.xml">
      <CopyToOutputDirectory>PreserveNewest</CopyToOutputDirectory>
    </Content>
    <Content Include="xml\gastronomy_max.xml">
      <CopyToOutputDirectory>PreserveNewest</CopyToOutputDirectory>
    </Content>
    <Content Include="xml\gastronomy_min.xml">
      <CopyToOutputDirectory>PreserveNewest</CopyToOutputDirectory>
    </Content>
    <Content Include="xml\houseBuy_max.xml">
      <CopyToOutputDirectory>PreserveNewest</CopyToOutputDirectory>
    </Content>
    <Content Include="xml\houseBuy_min.xml">
      <CopyToOutputDirectory>PreserveNewest</CopyToOutputDirectory>
    </Content>
    <Content Include="xml\houseRent_max.xml">
      <CopyToOutputDirectory>PreserveNewest</CopyToOutputDirectory>
    </Content>
    <Content Include="xml\houseRent_min.xml">
      <CopyToOutputDirectory>PreserveNewest</CopyToOutputDirectory>
    </Content>
    <Content Include="xml\houseType_max.xml">
      <CopyToOutputDirectory>PreserveNewest</CopyToOutputDirectory>
    </Content>
    <Content Include="xml\houseType_min.xml">
      <CopyToOutputDirectory>PreserveNewest</CopyToOutputDirectory>
    </Content>
    <Content Include="xml\industry_max.xml">
      <CopyToOutputDirectory>PreserveNewest</CopyToOutputDirectory>
    </Content>
    <Content Include="xml\industry_min.xml">
      <CopyToOutputDirectory>PreserveNewest</CopyToOutputDirectory>
    </Content>
    <Content Include="xml\investment_max.xml">
      <CopyToOutputDirectory>PreserveNewest</CopyToOutputDirectory>
    </Content>
    <Content Include="xml\investment_min.xml">
      <CopyToOutputDirectory>PreserveNewest</CopyToOutputDirectory>
    </Content>
    <Content Include="xml\livingBuySite_max.xml">
      <CopyToOutputDirectory>PreserveNewest</CopyToOutputDirectory>
    </Content>
    <Content Include="xml\livingBuySite_min.xml">
      <CopyToOutputDirectory>PreserveNewest</CopyToOutputDirectory>
    </Content>
    <Content Include="xml\livingRentSite_max.xml">
      <CopyToOutputDirectory>PreserveNewest</CopyToOutputDirectory>
    </Content>
    <Content Include="xml\livingRentSite_min.xml">
      <CopyToOutputDirectory>PreserveNewest</CopyToOutputDirectory>
    </Content>
    <Content Include="xml\office_max.xml">
      <CopyToOutputDirectory>PreserveNewest</CopyToOutputDirectory>
    </Content>
    <Content Include="xml\office_min.xml">
      <CopyToOutputDirectory>PreserveNewest</CopyToOutputDirectory>
    </Content>
    <Content Include="xml\seniorCare_max.xml">
      <CopyToOutputDirectory>PreserveNewest</CopyToOutputDirectory>
    </Content>
    <Content Include="xml\seniorCare_min.xml">
      <CopyToOutputDirectory>PreserveNewest</CopyToOutputDirectory>
    </Content>
    <Content Include="xml\shortTermAccommodation_max.xml">
      <CopyToOutputDirectory>PreserveNewest</CopyToOutputDirectory>
    </Content>
    <Content Include="xml\shortTermAccommodation_min.xml">
      <CopyToOutputDirectory>PreserveNewest</CopyToOutputDirectory>
    </Content>
    <Content Include="xml\specialPurpose_max.xml">
      <CopyToOutputDirectory>PreserveNewest</CopyToOutputDirectory>
    </Content>
    <Content Include="xml\specialPurpose_min.xml">
      <CopyToOutputDirectory>PreserveNewest</CopyToOutputDirectory>
    </Content>
    <Content Include="xml\store_max.xml">
      <CopyToOutputDirectory>PreserveNewest</CopyToOutputDirectory>
    </Content>
    <Content Include="xml\store_min.xml">
      <CopyToOutputDirectory>PreserveNewest</CopyToOutputDirectory>
    </Content>
    <Content Include="xml\tradeSite_max.xml">
      <CopyToOutputDirectory>PreserveNewest</CopyToOutputDirectory>
    </Content>
    <Content Include="xml\tradeSite_min.xml">
      <CopyToOutputDirectory>PreserveNewest</CopyToOutputDirectory>
    </Content>
  </ItemGroup>
  <Import Project="$(MSBuildToolsPath)\Microsoft.CSharp.targets" />
  <!-- To modify your build process, add your task inside one of the targets below and uncomment it. 
       Other similar extension points exist, see Microsoft.Common.targets.
  <Target Name="BeforeBuild">
  </Target>
  <Target Name="AfterBuild">
  </Target>
  -->
</Project><|MERGE_RESOLUTION|>--- conflicted
+++ resolved
@@ -31,20 +31,13 @@
     <WarningLevel>4</WarningLevel>
   </PropertyGroup>
   <ItemGroup>
-    <Reference Include="Moq, Version=4.2.1312.1622, Culture=neutral, PublicKeyToken=69f491c39445e920, processorArchitecture=MSIL">
-      <SpecificVersion>False</SpecificVersion>
-      <HintPath>..\packages\Moq.4.2.1312.1622\lib\net40\Moq.dll</HintPath>
-    </Reference>
     <Reference Include="RestSharp, Version=104.4.0.0, Culture=neutral, processorArchitecture=MSIL">
       <SpecificVersion>False</SpecificVersion>
       <HintPath>..\packages\RestSharp.104.4.0\lib\net4\RestSharp.dll</HintPath>
     </Reference>
     <Reference Include="System" />
     <Reference Include="System.Core" />
-<<<<<<< HEAD
-=======
     <Reference Include="System.Net.Http.Formatting, Version=4.0.0.0, Culture=neutral, PublicKeyToken=31bf3856ad364e35, processorArchitecture=MSIL" />
->>>>>>> 817569db
     <Reference Include="System.Reactive.Core, Version=2.2.0.0, Culture=neutral, PublicKeyToken=31bf3856ad364e35, processorArchitecture=MSIL">
       <SpecificVersion>False</SpecificVersion>
       <HintPath>..\packages\Rx-Core.2.2.2\lib\net45\System.Reactive.Core.dll</HintPath>
@@ -59,11 +52,7 @@
     </Reference>
     <Reference Include="System.Reactive.PlatformServices, Version=2.2.0.0, Culture=neutral, PublicKeyToken=31bf3856ad364e35, processorArchitecture=MSIL">
       <SpecificVersion>False</SpecificVersion>
-<<<<<<< HEAD
-      <HintPath>..\packages\Rx-PlatformServices.2.2.2\lib\net45\System.Reactive.PlatformServices.dll</HintPath>
-=======
       <HintPath>..\packages\Rx-PlatformServices.2.2.3\lib\net45\System.Reactive.PlatformServices.dll</HintPath>
->>>>>>> 817569db
     </Reference>
     <Reference Include="System.Xml.Linq" />
     <Reference Include="System.Data.DataSetExtensions" />
@@ -85,7 +74,6 @@
     <Compile Include="ContactTests.cs" />
     <Compile Include="HttpFactory.cs" />
     <Compile Include="HttpStub.cs" />
-    <Compile Include="ImportExportClientTest.cs" />
     <Compile Include="PublishChannelTests.cs" />
     <Compile Include="PublishTests.cs" />
     <Compile Include="RealEstateTests.cs" />
