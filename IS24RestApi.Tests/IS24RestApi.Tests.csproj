--- conflicted
+++ resolved
@@ -31,25 +31,13 @@
     <WarningLevel>4</WarningLevel>
   </PropertyGroup>
   <ItemGroup>
-<<<<<<< HEAD
-    <Reference Include="Moq, Version=4.2.1409.1722, Culture=neutral, PublicKeyToken=69f491c39445e920, processorArchitecture=MSIL">
-      <SpecificVersion>False</SpecificVersion>
-      <HintPath>..\packages\Moq.4.2.1409.1722\lib\net40\Moq.dll</HintPath>
-    </Reference>
     <Reference Include="RestSharp, Version=105.0.1.0, Culture=neutral, processorArchitecture=MSIL">
       <SpecificVersion>False</SpecificVersion>
-=======
-    <Reference Include="RestSharp, Version=105.0.1.0, Culture=neutral, processorArchitecture=MSIL">
-      <SpecificVersion>False</SpecificVersion>
->>>>>>> 89e9383a
       <HintPath>..\packages\RestSharp.105.0.1\lib\net4\RestSharp.dll</HintPath>
     </Reference>
     <Reference Include="System" />
     <Reference Include="System.Core" />
-<<<<<<< HEAD
-=======
     <Reference Include="System.Net.Http.Formatting, Version=4.0.0.0, Culture=neutral, PublicKeyToken=31bf3856ad364e35, processorArchitecture=MSIL" />
->>>>>>> 89e9383a
     <Reference Include="System.Reactive.Core, Version=2.2.5.0, Culture=neutral, PublicKeyToken=31bf3856ad364e35, processorArchitecture=MSIL">
       <SpecificVersion>False</SpecificVersion>
       <HintPath>..\packages\Rx-Core.2.2.5\lib\net45\System.Reactive.Core.dll</HintPath>
@@ -83,7 +71,6 @@
   <ItemGroup>
     <Compile Include="AssertEx.cs" />
     <Compile Include="AttachmentTests.cs" />
-    <Compile Include="ChoiceAdapterPropertiesTests.cs" />
     <Compile Include="ContactTests.cs" />
     <Compile Include="HttpFactory.cs" />
     <Compile Include="HttpStub.cs" />
@@ -135,17 +122,12 @@
     <Content Include="xml\compulsoryAuction_min.xml">
       <CopyToOutputDirectory>PreserveNewest</CopyToOutputDirectory>
     </Content>
-<<<<<<< HEAD
-    <Content Include="xml\flatShareRoom_max.xml" />
-    <Content Include="xml\flatShareRoom_min.xml" />
-=======
     <Content Include="xml\flatShareRoom_max.xml">
       <CopyToOutputDirectory>PreserveNewest</CopyToOutputDirectory>
     </Content>
     <Content Include="xml\flatShareRoom_min.xml">
       <CopyToOutputDirectory>PreserveNewest</CopyToOutputDirectory>
     </Content>
->>>>>>> 89e9383a
     <Content Include="xml\garageBuy_max.xml">
       <CopyToOutputDirectory>PreserveNewest</CopyToOutputDirectory>
     </Content>
