﻿using System;
using System.Threading.Tasks;
using RestSharp;
using RestSharp.Authenticators;
using RestSharp.Deserializers;
using RestSharp.Extensions;
using RestSharp.Serializers;
using IS24RestApi.Common;
using System.Net;
using RestSharp.Contrib;

namespace IS24RestApi
{
    /// <summary>
    /// The connection used for preparing and executing the rest requests to IS24 
    /// </summary>
    public class IS24Connection : IIS24Connection
    {
        /// <summary>
        /// The XML deserializer
        /// </summary>
        private  static readonly IDeserializer xmlDeserializer = new BaseXmlDeserializer();

        /// <summary>
        /// The XML serializer
        /// </summary>
        private static readonly ISerializer xmlSerializer = new BaseXmlSerializer();

        /// <summary>
        /// The common URL prefix of all resources (e.g. "http://rest.sandbox-immobilienscout24.de/restapi/api").
        /// </summary>
        public string BaseUrlPrefix { get; set; }

        /// <summary>
        /// The OAuth Consumer Secret
        /// </summary>
        public string ConsumerSecret { get; set; }

        /// <summary>
        /// The OAuth Consumer Key
        /// </summary>
        public string ConsumerKey { get; set; }

        /// <summary>
        /// The OAuth Request Token.
        /// </summary>
        public string RequestToken { get; set; }

        /// <summary>
        /// The OAuth Request Token Secret
        /// </summary>
        public string RequestTokenSecret { get; set; }

        /// <summary>
        /// The OAuth Access Token
        /// </summary>
        public string AccessToken { get; set; }

        /// <summary>
        /// The OAuth Access Token Secret
        /// </summary>
        public string AccessTokenSecret { get; set; }

        /// <summary>
        /// The factory of IHttp objects that the RestClient uses to communicate with the service.
        /// Used mainly for testing purposes.
        /// </summary>
        public IHttpFactory HttpFactory { get; set; }

        /// <summary>
        /// Creates a basic <see cref="IRestRequest"/> instance for the given resource
        /// </summary>
        /// <param name="resource"></param>
        /// <param name="method"></param>
        /// <returns></returns>
        public IRestRequest CreateRequest(string resource, Method method = Method.GET)
        {
            return new RestRequest(resource, method) { XmlSerializer = xmlSerializer };
        }

        private IRestResponse<T> Deserialize<T>(IRestRequest request, IRestResponse raw)
        {
            IRestResponse<T> response = new RestResponse<T>();

            try
            {
                response = raw.toAsyncResponse<T>();
                response.Request = request;

                // Only attempt to deserialize if the request has not errored due
                // to a transport or framework exception.  HTTP errors should attempt to 
                // be deserialized 

                if (response.ErrorException == null)
                {
                    var handler = xmlDeserializer;
                    handler.DateFormat = request.DateFormat;

                    if ((int)response.StatusCode < 400)
                    {
                        handler.RootElement = request.RootElement;
                        handler.Namespace = request.XmlNamespace;

                        response.Data = handler.Deserialize<T>(raw);
                    }
                    else
                    {
                        // An HTTP error occurred. Deserialize error messages.

<<<<<<< HEAD
                        var msgs = handler.Deserialize<messages>(raw);
                        var ex = new IS24Exception(msgs.message.ToMessage()) { Messages = msgs, StatusCode = raw.StatusCode };
=======
                        var msgs = handler.Deserialize<Messages>(raw);
                        var ex = new IS24Exception(MessagesExtensions.ToMessage(msgs.Message)) { Messages = msgs, StatusCode = raw.StatusCode };
>>>>>>> 817569db

                        response.ResponseStatus = ResponseStatus.Error;
                        response.ErrorMessage = ex.Message;
                        response.ErrorException = ex;
                    }
                }
            }
            catch (Exception ex)
            {
                response.ResponseStatus = ResponseStatus.Error;
                response.ErrorMessage = ex.Message;
                response.ErrorException = ex;
            }

            return response;
        }

        /// <summary>
        /// Performs an API request as an asynchronous task.
        /// </summary>
        /// <typeparam name="T">The type of the response object.</typeparam>
        /// <param name="request">The request object.</param>
        /// <param name="baseUrl">The suffix added to <see cref="BaseUrlPrefix"/> to obtain the request URL.</param>
        /// <returns>The task representing the request.</returns>
        public async Task<T> ExecuteAsync<T>(IRestRequest request, string baseUrl = null) where T : new()
        {
            var url = string.Join("/", BaseUrlPrefix, baseUrl);
            var client = new RestClient(url)
                         {
                             Authenticator =
                                 OAuth1Authenticator.ForProtectedResource(ConsumerKey,
                                     ConsumerSecret, AccessToken, AccessTokenSecret)
                         };
            if (HttpFactory != null) client.HttpFactory = HttpFactory;
            client.ClearHandlers();
            client.AddHandler("application/xml", xmlDeserializer);
            request.XmlSerializer = xmlSerializer;

            var response = Deserialize<T>(request, await client.ExecuteTaskAsync(request));

            if (response.ErrorException != null) throw response.ErrorException;

            return response.Data;
        }

        /// <summary>
        /// Gets an OAuth request token. If successful, the returned values will be in <see cref="RequestToken"/> and <see cref="RequestTokenSecret"/>.
        /// </summary>
        /// <param name="callbackUrl">The callback URL. Use "oob" when not calling from a web application.</param>
        /// <returns>The task representing the request.</returns>
        /// <exception cref="IS24Exception"></exception>
        public async Task GetRequestToken(string callbackUrl = "oob")
        {
            var url = string.Join("/", BaseUrlPrefix, "oauth/request_token");
            var client = new RestClient
            {
                Authenticator = OAuth1Authenticator.ForRequestToken(ConsumerKey, ConsumerSecret, callbackUrl)
            };

            if (HttpFactory != null) client.HttpFactory = HttpFactory;

            var request = new RestRequest(url, Method.GET);
            var response = await client.ExecuteTaskAsync(request);

            if (response.ErrorException != null) throw response.ErrorException;
            if (response.StatusCode != HttpStatusCode.OK) throw new IS24Exception(string.Format("Error getting request token, status {0}: {1}",
                response.StatusCode, response.StatusDescription));

            var qs = HttpUtility.ParseQueryString(response.Content);

            RequestToken = qs["oauth_token"];
            RequestTokenSecret = qs["oauth_token_secret"];
        }

        /// <summary>
        /// Gets an OAuth access token. If successful, the returned values will be in <see cref="AccessToken"/> and <see cref="AccessTokenSecret"/>.
        /// </summary>
        /// <param name="verifier">The verifier.</param>
        /// <returns>The task representing the request.</returns>
        /// <exception cref="IS24Exception"></exception>
        public async Task GetAccessToken(string verifier)
        {
            var url = string.Join("/", BaseUrlPrefix, "oauth/access_token");
            var client = new RestClient
            {
                Authenticator = OAuth1Authenticator.ForAccessToken(ConsumerKey, ConsumerSecret, RequestToken, RequestTokenSecret, verifier)
            };

            if (HttpFactory != null) client.HttpFactory = HttpFactory;

            var request = new RestRequest(url, Method.GET);
            var response = await client.ExecuteTaskAsync(request);

            if (response.ErrorException != null) throw response.ErrorException;
            if (response.StatusCode != HttpStatusCode.OK) throw new IS24Exception(string.Format("Error getting access token, status {0}: {1}",
                response.StatusCode, response.StatusDescription));

            var qs = HttpUtility.ParseQueryString(response.Content);

            AccessToken = qs["oauth_token"];
            AccessTokenSecret = qs["oauth_token_secret"];
        }
    }
}<|MERGE_RESOLUTION|>--- conflicted
+++ resolved
@@ -107,13 +107,8 @@
                     {
                         // An HTTP error occurred. Deserialize error messages.
 
-<<<<<<< HEAD
-                        var msgs = handler.Deserialize<messages>(raw);
-                        var ex = new IS24Exception(msgs.message.ToMessage()) { Messages = msgs, StatusCode = raw.StatusCode };
-=======
                         var msgs = handler.Deserialize<Messages>(raw);
                         var ex = new IS24Exception(MessagesExtensions.ToMessage(msgs.Message)) { Messages = msgs, StatusCode = raw.StatusCode };
->>>>>>> 817569db
 
                         response.ResponseStatus = ResponseStatus.Error;
                         response.ErrorMessage = ex.Message;
