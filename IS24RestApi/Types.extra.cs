--- conflicted
+++ resolved
@@ -65,427 +65,6 @@
             return msgs == null ? "" : string.Join(Environment.NewLine, msgs.Select(m => m.ToString()).ToArray());
         }
     }
-<<<<<<< HEAD
-
-    class AdapterHelper
-    {
-        public static int? GetConstructionYear(object item)
-        {
-            return item as int?;
-        }
-
-        public static object SetConstructionYear(int? value)
-        {
-            if (value.HasValue) return value.Value; else return true;
-        }
-
-        public static bool GetConstructionYearUnknown(object item)
-        {
-            return item is bool && ((bool)item);
-        }
-
-        public static object SetConstructionYearUnknown(bool value)
-        {
-            return value;
-        }
-
-        public static HeatingType? GetHeatingType(object item)
-        {
-            return item as HeatingType?;
-        }
-
-        public static object SetHeatingType(HeatingType? value)
-        {
-            return value;
-        }
-
-        public static HeatingTypeEnev2014? GetHeatingTypeEnev2014(object item)
-        {
-            return item as HeatingTypeEnev2014?;
-        }
-
-        public static object SetHeatingTypeEnev2014(HeatingTypeEnev2014? value)
-        {
-            return value;
-        }
-    }
-
-    public partial class HouseBuy
-    {
-        /// <summary>
-        /// <para xml:lang="de-DE">Baujahr</para>
-        /// <para xml:lang="en">construction year</para>
-        /// <para xml:lang="en">Minimum inclusive value: 0.</para>
-        /// <para xml:lang="en">Maximum inclusive value: 9999.</para>
-        /// </summary>
-        [XmlIgnore]
-        public int? ConstructionYear
-        {
-            get { return AdapterHelper.GetConstructionYear(Item); }
-            set { Item = AdapterHelper.SetConstructionYear(value); }
-        }
-
-        /// <summary>
-        /// <para xml:lang="de-DE">Baujahr ist unbekannt</para>
-        /// <para xml:lang="en">construction year unknown: true value only expected, instead of false set <see cref="ConstructionYear"/></para>
-        /// </summary>
-        [XmlIgnore]
-        public bool ConstructionYearUnknown
-        {
-            get { return AdapterHelper.GetConstructionYearUnknown(Item); }
-            set { Item = AdapterHelper.SetConstructionYearUnknown(value); }
-        }
-    }
-
-    public partial class HouseRent
-    {
-        /// <summary>
-        /// <para xml:lang="de-DE">Baujahr</para>
-        /// <para xml:lang="en">construction year</para>
-        /// <para xml:lang="en">Minimum inclusive value: 0.</para>
-        /// <para xml:lang="en">Maximum inclusive value: 9999.</para>
-        /// </summary>
-        [XmlIgnore]
-        public int? ConstructionYear
-        {
-            get { return AdapterHelper.GetConstructionYear(Item); }
-            set { Item = AdapterHelper.SetConstructionYear(value); }
-        }
-
-        /// <summary>
-        /// <para xml:lang="de-DE">Baujahr ist unbekannt</para>
-        /// <para xml:lang="en">construction year unknown: true value only expected, instead of false set <see cref="ConstructionYear"/></para>
-        /// </summary>
-        [XmlIgnore]
-        public bool ConstructionYearUnknown
-        {
-            get { return AdapterHelper.GetConstructionYearUnknown(Item); }
-            set { Item = AdapterHelper.SetConstructionYearUnknown(value); }
-        }
-    }
-
-    public partial class AssistedLiving
-    {
-        /// <summary>
-        /// <para xml:lang="de-DE">Baujahr</para>
-        /// <para xml:lang="en">construction year</para>
-        /// <para xml:lang="en">Minimum inclusive value: 0.</para>
-        /// <para xml:lang="en">Maximum inclusive value: 9999.</para>
-        /// </summary>
-        [XmlIgnore]
-        public int? ConstructionYear
-        {
-            get { return AdapterHelper.GetConstructionYear(Item); }
-            set { Item = AdapterHelper.SetConstructionYear(value); }
-        }
-
-        /// <summary>
-        /// <para xml:lang="de-DE">Baujahr ist unbekannt</para>
-        /// <para xml:lang="en">construction year unknown: true value only expected, instead of false set <see cref="ConstructionYear"/></para>
-        /// </summary>
-        [XmlIgnore]
-        public bool ConstructionYearUnknown
-        {
-            get { return AdapterHelper.GetConstructionYearUnknown(Item); }
-            set { Item = AdapterHelper.SetConstructionYearUnknown(value); }
-        }
-    }
-
-    public partial class ApartmentRent
-    {
-        /// <summary>
-        /// <para xml:lang="de-DE">Baujahr</para>
-        /// <para xml:lang="en">construction year</para>
-        /// <para xml:lang="en">Minimum inclusive value: 0.</para>
-        /// <para xml:lang="en">Maximum inclusive value: 9999.</para>
-        /// </summary>
-        [XmlIgnore]
-        public int? ConstructionYear
-        {
-            get { return AdapterHelper.GetConstructionYear(Item); }
-            set { Item = AdapterHelper.SetConstructionYear(value); }
-        }
-
-        /// <summary>
-        /// <para xml:lang="de-DE">Baujahr ist unbekannt</para>
-        /// <para xml:lang="en">construction year unknown: true value only expected, instead of false set <see cref="ConstructionYear"/></para>
-        /// </summary>
-        [XmlIgnore]
-        public bool ConstructionYearUnknown
-        {
-            get { return AdapterHelper.GetConstructionYearUnknown(Item); }
-            set { Item = AdapterHelper.SetConstructionYearUnknown(value); }
-        }
-    }
-
-    public partial class ApartmentBuy
-    {
-        /// <summary>
-        /// <para xml:lang="de-DE">Baujahr</para>
-        /// <para xml:lang="en">construction year</para>
-        /// <para xml:lang="en">Minimum inclusive value: 0.</para>
-        /// <para xml:lang="en">Maximum inclusive value: 9999.</para>
-        /// </summary>
-        [XmlIgnore]
-        public int? ConstructionYear
-        {
-            get { return AdapterHelper.GetConstructionYear(Item); }
-            set { Item = AdapterHelper.SetConstructionYear(value); }
-        }
-
-        /// <summary>
-        /// <para xml:lang="de-DE">Baujahr ist unbekannt</para>
-        /// <para xml:lang="en">construction year unknown: true value only expected, instead of false set <see cref="ConstructionYear"/></para>
-        /// </summary>
-        [XmlIgnore]
-        public bool ConstructionYearUnknown
-        {
-            get { return AdapterHelper.GetConstructionYearUnknown(Item); }
-            set { Item = AdapterHelper.SetConstructionYearUnknown(value); }
-        }
-    }
-
-    public partial class CompulsoryAuction
-    {
-        /// <summary>
-        /// <para xml:lang="de-DE">Baujahr</para>
-        /// <para xml:lang="en">construction year</para>
-        /// <para xml:lang="en">Minimum inclusive value: 0.</para>
-        /// <para xml:lang="en">Maximum inclusive value: 9999.</para>
-        /// </summary>
-        [XmlIgnore]
-        public int? ConstructionYear
-        {
-            get { return AdapterHelper.GetConstructionYear(Item); }
-            set { Item = AdapterHelper.SetConstructionYear(value); }
-        }
-
-        /// <summary>
-        /// <para xml:lang="de-DE">Baujahr ist unbekannt</para>
-        /// <para xml:lang="en">construction year unknown: true value only expected, instead of false set <see cref="ConstructionYear"/></para>
-        /// </summary>
-        [XmlIgnore]
-        public bool ConstructionYearUnknown
-        {
-            get { return AdapterHelper.GetConstructionYearUnknown(Item); }
-            set { Item = AdapterHelper.SetConstructionYearUnknown(value); }
-        }
-    }
-
-    public partial class ShortTermAccommodation
-    {
-        /// <summary>
-        /// <para xml:lang="de-DE">Baujahr</para>
-        /// <para xml:lang="en">construction year</para>
-        /// <para xml:lang="en">Minimum inclusive value: 0.</para>
-        /// <para xml:lang="en">Maximum inclusive value: 9999.</para>
-        /// </summary>
-        [XmlIgnore]
-        public int? ConstructionYear
-        {
-            get { return AdapterHelper.GetConstructionYear(Item); }
-            set { Item = AdapterHelper.SetConstructionYear(value); }
-        }
-
-        /// <summary>
-        /// <para xml:lang="de-DE">Baujahr ist unbekannt</para>
-        /// <para xml:lang="en">construction year unknown: true value only expected, instead of false set <see cref="ConstructionYear"/></para>
-        /// </summary>
-        [XmlIgnore]
-        public bool ConstructionYearUnknown
-        {
-            get { return AdapterHelper.GetConstructionYearUnknown(Item); }
-            set { Item = AdapterHelper.SetConstructionYearUnknown(value); }
-        }
-    }
-
-    public partial class Investment
-    {
-        /// <summary>
-        /// <para xml:lang="de-DE">Baujahr</para>
-        /// <para xml:lang="en">construction year</para>
-        /// <para xml:lang="en">Minimum inclusive value: 0.</para>
-        /// <para xml:lang="en">Maximum inclusive value: 9999.</para>
-        /// </summary>
-        [XmlIgnore]
-        public int? ConstructionYear
-        {
-            get { return AdapterHelper.GetConstructionYear(Item); }
-            set { Item = AdapterHelper.SetConstructionYear(value); }
-        }
-
-        /// <summary>
-        /// <para xml:lang="de-DE">Baujahr ist unbekannt</para>
-        /// <para xml:lang="en">construction year unknown: true value only expected, instead of false set <see cref="ConstructionYear"/></para>
-        /// </summary>
-        [XmlIgnore]
-        public bool ConstructionYearUnknown
-        {
-            get { return AdapterHelper.GetConstructionYearUnknown(Item); }
-            set { Item = AdapterHelper.SetConstructionYearUnknown(value); }
-        }
-    }
-
-    public partial class Office
-    {
-        /// <summary>
-        /// <para xml:lang="de-DE">Baujahr</para>
-        /// <para xml:lang="en">construction year</para>
-        /// <para xml:lang="en">Minimum inclusive value: 0.</para>
-        /// <para xml:lang="en">Maximum inclusive value: 9999.</para>
-        /// </summary>
-        [XmlIgnore]
-        public int? ConstructionYear
-        {
-            get { return AdapterHelper.GetConstructionYear(Item); }
-            set { Item = AdapterHelper.SetConstructionYear(value); }
-        }
-
-        /// <summary>
-        /// <para xml:lang="de-DE">Baujahr ist unbekannt</para>
-        /// <para xml:lang="en">construction year unknown: true value only expected, instead of false set <see cref="ConstructionYear"/></para>
-        /// </summary>
-        [XmlIgnore]
-        public bool ConstructionYearUnknown
-        {
-            get { return AdapterHelper.GetConstructionYearUnknown(Item); }
-            set { Item = AdapterHelper.SetConstructionYearUnknown(value); }
-        }
-    }
-
-    public partial class Store
-    {
-        /// <summary>
-        /// <para xml:lang="de-DE">Baujahr</para>
-        /// <para xml:lang="en">construction year</para>
-        /// <para xml:lang="en">Minimum inclusive value: 0.</para>
-        /// <para xml:lang="en">Maximum inclusive value: 9999.</para>
-        /// </summary>
-        [XmlIgnore]
-        public int? ConstructionYear
-        {
-            get { return AdapterHelper.GetConstructionYear(Item); }
-            set { Item = AdapterHelper.SetConstructionYear(value); }
-        }
-
-        /// <summary>
-        /// <para xml:lang="de-DE">Baujahr ist unbekannt</para>
-        /// <para xml:lang="en">construction year unknown: true value only expected, instead of false set <see cref="ConstructionYear"/></para>
-        /// </summary>
-        [XmlIgnore]
-        public bool ConstructionYearUnknown
-        {
-            get { return AdapterHelper.GetConstructionYearUnknown(Item); }
-            set { Item = AdapterHelper.SetConstructionYearUnknown(value); }
-        }
-    }
-
-    public partial class Gastronomy
-    {
-        /// <summary>
-        /// <para xml:lang="de-DE">Baujahr</para>
-        /// <para xml:lang="en">construction year</para>
-        /// <para xml:lang="en">Minimum inclusive value: 0.</para>
-        /// <para xml:lang="en">Maximum inclusive value: 9999.</para>
-        /// </summary>
-        [XmlIgnore]
-        public int? ConstructionYear
-        {
-            get { return AdapterHelper.GetConstructionYear(Item); }
-            set { Item = AdapterHelper.SetConstructionYear(value); }
-        }
-
-        /// <summary>
-        /// <para xml:lang="de-DE">Baujahr ist unbekannt</para>
-        /// <para xml:lang="en">construction year unknown: true value only expected, instead of false set <see cref="ConstructionYear"/></para>
-        /// </summary>
-        [XmlIgnore]
-        public bool ConstructionYearUnknown
-        {
-            get { return AdapterHelper.GetConstructionYearUnknown(Item); }
-            set { Item = AdapterHelper.SetConstructionYearUnknown(value); }
-        }
-    }
-
-    public partial class Industry
-    {
-        /// <summary>
-        /// <para xml:lang="de-DE">Baujahr</para>
-        /// <para xml:lang="en">construction year</para>
-        /// <para xml:lang="en">Minimum inclusive value: 0.</para>
-        /// <para xml:lang="en">Maximum inclusive value: 9999.</para>
-        /// </summary>
-        [XmlIgnore]
-        public int? ConstructionYear
-        {
-            get { return AdapterHelper.GetConstructionYear(Item); }
-            set { Item = AdapterHelper.SetConstructionYear(value); }
-        }
-
-        /// <summary>
-        /// <para xml:lang="de-DE">Baujahr ist unbekannt</para>
-        /// <para xml:lang="en">construction year unknown: true value only expected, instead of false set <see cref="ConstructionYear"/></para>
-        /// </summary>
-        [XmlIgnore]
-        public bool ConstructionYearUnknown
-        {
-            get { return AdapterHelper.GetConstructionYearUnknown(Item); }
-            set { Item = AdapterHelper.SetConstructionYearUnknown(value); }
-        }
-    }
-
-    public partial class SpecialPurpose
-    {
-        /// <summary>
-        /// <para xml:lang="de-DE">Baujahr</para>
-        /// <para xml:lang="en">construction year</para>
-        /// <para xml:lang="en">Minimum inclusive value: 0.</para>
-        /// <para xml:lang="en">Maximum inclusive value: 9999.</para>
-        /// </summary>
-        [XmlIgnore]
-        public int? ConstructionYear
-        {
-            get { return AdapterHelper.GetConstructionYear(Item); }
-            set { Item = AdapterHelper.SetConstructionYear(value); }
-        }
-
-        /// <summary>
-        /// <para xml:lang="de-DE">Baujahr ist unbekannt</para>
-        /// <para xml:lang="en">construction year unknown: true value only expected, instead of false set <see cref="ConstructionYear"/></para>
-        /// </summary>
-        [XmlIgnore]
-        public bool ConstructionYearUnknown
-        {
-            get { return AdapterHelper.GetConstructionYearUnknown(Item); }
-            set { Item = AdapterHelper.SetConstructionYearUnknown(value); }
-        }
-    }
-
-    public partial class FlatShareRoom
-    {
-        /// <summary>
-        /// <para xml:lang="de-DE">Baujahr</para>
-        /// <para xml:lang="en">construction year</para>
-        /// <para xml:lang="en">Minimum inclusive value: 0.</para>
-        /// <para xml:lang="en">Maximum inclusive value: 9999.</para>
-        /// </summary>
-        [XmlIgnore]
-        public int? ConstructionYear
-        {
-            get { return AdapterHelper.GetConstructionYear(Item); }
-            set { Item = AdapterHelper.SetConstructionYear(value); }
-        }
-
-        /// <summary>
-        /// <para xml:lang="de-DE">Baujahr ist unbekannt</para>
-        /// <para xml:lang="en">construction year unknown: true value only expected, instead of false set <see cref="ConstructionYear"/></para>
-        /// </summary>
-        [XmlIgnore]
-        public bool ConstructionYearUnknown
-        {
-            get { return AdapterHelper.GetConstructionYearUnknown(Item); }
-            set { Item = AdapterHelper.SetConstructionYearUnknown(value); }
-=======
 }
 
 namespace IS24RestApi.Offer.RealEstateProject
@@ -814,7 +393,6 @@
             {
                 return MessageCode.HasValue ? new Message { MessageCode = MessageCode.Value, MessageProperty = Message } : null;
             }
->>>>>>> 89e9383a
         }
     }
 }