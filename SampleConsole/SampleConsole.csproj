﻿<?xml version="1.0" encoding="utf-8"?>
<Project ToolsVersion="4.0" DefaultTargets="Build" xmlns="http://schemas.microsoft.com/developer/msbuild/2003">
  <Import Project="$(MSBuildExtensionsPath)\$(MSBuildToolsVersion)\Microsoft.Common.props" Condition="Exists('$(MSBuildExtensionsPath)\$(MSBuildToolsVersion)\Microsoft.Common.props')" />
  <PropertyGroup>
    <Configuration Condition=" '$(Configuration)' == '' ">Debug</Configuration>
    <Platform Condition=" '$(Platform)' == '' ">AnyCPU</Platform>
    <ProjectGuid>{F73B3606-BD7F-4C2B-BC9E-843DD577C2D3}</ProjectGuid>
    <OutputType>Exe</OutputType>
    <AppDesignerFolder>Properties</AppDesignerFolder>
    <RootNamespace>SampleConsole</RootNamespace>
    <AssemblyName>SampleConsole</AssemblyName>
    <TargetFrameworkVersion>v4.5</TargetFrameworkVersion>
    <FileAlignment>512</FileAlignment>
    <SolutionDir Condition="$(SolutionDir) == '' Or $(SolutionDir) == '*Undefined*'">..\</SolutionDir>
    <RestorePackages>true</RestorePackages>
  </PropertyGroup>
  <PropertyGroup Condition=" '$(Configuration)|$(Platform)' == 'Debug|AnyCPU' ">
    <PlatformTarget>AnyCPU</PlatformTarget>
    <DebugSymbols>true</DebugSymbols>
    <DebugType>full</DebugType>
    <Optimize>false</Optimize>
    <OutputPath>bin\Debug\</OutputPath>
    <DefineConstants>DEBUG;TRACE</DefineConstants>
    <ErrorReport>prompt</ErrorReport>
    <WarningLevel>4</WarningLevel>
    <DocumentationFile>
    </DocumentationFile>
    <RunCodeAnalysis>false</RunCodeAnalysis>
  </PropertyGroup>
  <PropertyGroup Condition=" '$(Configuration)|$(Platform)' == 'Release|AnyCPU' ">
    <PlatformTarget>AnyCPU</PlatformTarget>
    <DebugType>pdbonly</DebugType>
    <Optimize>true</Optimize>
    <OutputPath>bin\Release\</OutputPath>
    <DefineConstants>TRACE</DefineConstants>
    <ErrorReport>prompt</ErrorReport>
    <WarningLevel>4</WarningLevel>
  </PropertyGroup>
  <ItemGroup>
    <Reference Include="RestSharp, Version=104.4.0.0, Culture=neutral, processorArchitecture=MSIL">
      <SpecificVersion>False</SpecificVersion>
      <HintPath>..\packages\RestSharp.104.4.0\lib\net4\RestSharp.dll</HintPath>
    </Reference>
    <Reference Include="System" />
    <Reference Include="System.Core" />
    <Reference Include="System.Reactive.Core, Version=2.2.0.0, Culture=neutral, PublicKeyToken=31bf3856ad364e35, processorArchitecture=MSIL">
      <SpecificVersion>False</SpecificVersion>
      <HintPath>..\packages\Rx-Core.2.2.2\lib\net45\System.Reactive.Core.dll</HintPath>
    </Reference>
    <Reference Include="System.Reactive.Interfaces, Version=2.2.0.0, Culture=neutral, PublicKeyToken=31bf3856ad364e35, processorArchitecture=MSIL">
      <SpecificVersion>False</SpecificVersion>
      <HintPath>..\packages\Rx-Interfaces.2.2.2\lib\net45\System.Reactive.Interfaces.dll</HintPath>
    </Reference>
    <Reference Include="System.Reactive.Linq, Version=2.2.0.0, Culture=neutral, PublicKeyToken=31bf3856ad364e35, processorArchitecture=MSIL">
      <SpecificVersion>False</SpecificVersion>
      <HintPath>..\packages\Rx-Linq.2.2.2\lib\net45\System.Reactive.Linq.dll</HintPath>
    </Reference>
    <Reference Include="System.Reactive.PlatformServices, Version=2.2.0.0, Culture=neutral, PublicKeyToken=31bf3856ad364e35, processorArchitecture=MSIL">
      <SpecificVersion>False</SpecificVersion>
<<<<<<< HEAD
      <HintPath>..\packages\Rx-PlatformServices.2.2.2\lib\net45\System.Reactive.PlatformServices.dll</HintPath>
=======
      <HintPath>..\packages\Rx-PlatformServices.2.2.3\lib\net45\System.Reactive.PlatformServices.dll</HintPath>
>>>>>>> 817569db
    </Reference>
    <Reference Include="System.Web" />
    <Reference Include="System.Xml.Linq" />
    <Reference Include="System.Data.DataSetExtensions" />
    <Reference Include="Microsoft.CSharp" />
    <Reference Include="System.Data" />
    <Reference Include="System.Xml" />
  </ItemGroup>
  <ItemGroup>
    <Compile Include="Config.cs" />
    <Compile Include="Program.cs" />
    <Compile Include="Properties\AssemblyInfo.cs" />
  </ItemGroup>
  <ItemGroup>
    <None Include="App.config" />
    <None Include="packages.config" />
  </ItemGroup>
  <ItemGroup>
    <None Include="config.example.json">
      <CopyToOutputDirectory>PreserveNewest</CopyToOutputDirectory>
    </None>
  </ItemGroup>
  <ItemGroup>
    <ProjectReference Include="..\IS24RestApi\IS24RestApi.csproj">
      <Project>{C7A378E1-D9EE-45B9-B147-0F366B0CE314}</Project>
      <Name>IS24RestApi</Name>
    </ProjectReference>
  </ItemGroup>
  <Import Project="$(MSBuildToolsPath)\Microsoft.CSharp.targets" />
  <!-- To modify your build process, add your task inside one of the targets below and uncomment it. 
       Other similar extension points exist, see Microsoft.Common.targets.
  <Target Name="BeforeBuild">
  </Target>
  <Target Name="AfterBuild">
  </Target>
  -->
</Project><|MERGE_RESOLUTION|>--- conflicted
+++ resolved
@@ -57,11 +57,7 @@
     </Reference>
     <Reference Include="System.Reactive.PlatformServices, Version=2.2.0.0, Culture=neutral, PublicKeyToken=31bf3856ad364e35, processorArchitecture=MSIL">
       <SpecificVersion>False</SpecificVersion>
-<<<<<<< HEAD
-      <HintPath>..\packages\Rx-PlatformServices.2.2.2\lib\net45\System.Reactive.PlatformServices.dll</HintPath>
-=======
       <HintPath>..\packages\Rx-PlatformServices.2.2.3\lib\net45\System.Reactive.PlatformServices.dll</HintPath>
->>>>>>> 817569db
     </Reference>
     <Reference Include="System.Web" />
     <Reference Include="System.Xml.Linq" />
